# bsc-genesis-contracts

This repo hold all the genesis contracts on Binance Smart chain. More details in [doc-site](https://docs.bnbchain.org/docs/learn/system-contract).

## Prepare

Install node.js dependency:
```shell script
npm install
```

Install foundry:
```shell script
curl -L https://foundry.paradigm.xyz | bash
foundryup
forge install --no-git --no-commit foundry-rs/forge-std@v1.1.1
```

Please make sure your dependency version is as follows:

Node: v12.18.3 

<<<<<<< HEAD
Generate contracts for testing:
```shell script
# the first account of ganache
npm run mock
```
=======
Truffle: v5.1.31 
>>>>>>> 6aef7b5a

Solc: 0.6.4+commit.1dca32f3

Tips: You can manage multi version of Solc and Node:
```Shell
## Install solc-select and solc
pip3 install solc-select
solc-select install 0.6.4 && solc-select use 0.6.4

## Install nvm and node
curl -o- https://raw.githubusercontent.com/nvm-sh/nvm/v0.39.2/install.sh | bash
nvm install  12.18.3 && nvm use 12.18.3
```

## Unit test

Add follow line to .env file in project dir, replace `archive_node` with a valid bsc mainnet node url which should be in archive mode:

```text
RPC_BSC=${archive_node}
```

You can get a free archive node endpoint from https://nodereal.io/.

Run forge test:
```shell script
<<<<<<< HEAD
npm run mock
npx hardhat compile
npx hardhat test
=======
forge test
>>>>>>> 6aef7b5a
```

## Flatten all system contracts

```shell script
npm run flatten
```

All system contracts will be flattened and output into `${workspace}/contracts/flattened/`.

## How to generate genesis file

1. Edit `init_holders.js` file to alloc the initial BNB holder.
2. Edit `validators.js` file to alloc the initial validator set.
3. Edit `generate-validatorset.js` file to change `fromChainId` and `toChainId`,
4. Edit `generate-tokenhub.js` file to change `refundRelayReward`, `minimumRelayFee` and `maxGasForCallingBEP20`.
5. Edit `generate-tendermintlightclient.js` file to change `chainID` and `initConsensusStateBytes`.
6. run ` node generate-genesis.js` will generate genesis.json

## How to generate mainnet/testnet/QA genesis file

```shell 
npm run generate-mainnet
npm run generate-testnet
npm run generate-QA
```
Check the `genesis.json` file and you can get the exact compiled bytecode for different network.

## How to update contract interface for test

```shell script
// get metadata
forge build

// generate interface
cast interface ${workspace}/out/{contract_name}.sol/${contract_name}.json -p ^0.8.10 -n ${contract_name} > ${workspace}/lib/interface/I${contract_name}.sol
```

## License

The library is licensed under the [Apache License, Version 2.0](https://www.apache.org/licenses/LICENSE-2.0),
also included in our repository in the [LICENSE](LICENSE) file.<|MERGE_RESOLUTION|>--- conflicted
+++ resolved
@@ -20,15 +20,7 @@
 
 Node: v12.18.3 
 
-<<<<<<< HEAD
-Generate contracts for testing:
-```shell script
-# the first account of ganache
-npm run mock
-```
-=======
 Truffle: v5.1.31 
->>>>>>> 6aef7b5a
 
 Solc: 0.6.4+commit.1dca32f3
 
@@ -55,13 +47,7 @@
 
 Run forge test:
 ```shell script
-<<<<<<< HEAD
-npm run mock
-npx hardhat compile
-npx hardhat test
-=======
 forge test
->>>>>>> 6aef7b5a
 ```
 
 ## Flatten all system contracts
